name: test

on:
  push:
  pull_request:
  workflow_dispatch:

defaults:
  run:
    shell: bash

jobs:
  test:
    runs-on: ${{ matrix.os }}
    strategy:
      matrix:
        os: [ubuntu-22.04, macos-latest, windows-latest]

    steps:
      - name: <Setup> Check out the repository
        uses: actions/checkout@v4

      - name: <Setup> Prepare Python Runtime / Python Dependencies
        uses: ./.github/actions/prepare_python
        with:
          dependency-group: dev

      - name: <Test> Validate uv.lock
        run: |
          uv lock
          git diff --exit-code

      - name: <Test> Check dependency lists
        run: |
          uv export --no-annotate --no-hashes --no-header -o requirements.txt.check
          uv export --group dev --no-annotate --no-hashes --no-header -o requirements-dev.txt.check
          uv export --group build --no-annotate --no-hashes --no-header -o requirements-build.txt.check

          diff -q requirements.txt requirements.txt.check || \
          diff -q requirements-dev.txt requirements-dev.txt.check || \
          diff -q requirements-build.txt requirements-build.txt.check > /dev/null
          if [ $? = 1 ]; then
            echo "uv export has some diff"
            exit 1
          fi

      - name: <Test> Check linting
        run: uv run ruff check

      - name: <Test> Check formatting
        run: uv run ruff format --check

      - name: <Test> Check typing
        run: uv run mypy .

      - name: <Test> Test codes and coverage
        run: uv run coverage run --omit=test/* -m pytest

      - name: <Deploy> Submit coverage results to Coveralls
<<<<<<< HEAD
        if: matrix.os == 'ubuntu-22.04'
        run: coveralls --service=github
=======
        if: runner.os == 'Linux'
        # Coveralls へのアップロードが失敗しても CI は継続させる
        run: uv run coveralls --service=github || echo "::warning::Coveralls failed, but continuing"
>>>>>>> 6c1a5ae6
        env:
          GITHUB_TOKEN: ${{ secrets.GITHUB_TOKEN }}

      - name: <Test> Check licenses
        run: OUTPUT_LICENSE_JSON_PATH=/dev/null bash tools/create_venv_and_generate_licenses.bash

      - name: <Test> Test names by checking typo
<<<<<<< HEAD
        if: matrix.os == 'ubuntu-22.04'
        uses: crate-ci/typos@v1.21.0
=======
        if: runner.os == 'Linux'
        run: uv run typos
>>>>>>> 6c1a5ae6

  lint-builders:
    runs-on: ubuntu-22.04
    steps:
      - name: <Setup> Check out the repository
        uses: actions/checkout@v4

      - name: <Setup> Install ShellCheck
        run: |
          sudo apt-get update
          sudo apt-get install -y shellcheck

      - name: <Test> Check shell files
        run: git ls-files | grep -E '\.(ba)?sh' | xargs shellcheck

      - name: <Test> Check workflow files
        run: |
          bash <(curl https://raw.githubusercontent.com/rhysd/actionlint/main/scripts/download-actionlint.bash)
          ./actionlint<|MERGE_RESOLUTION|>--- conflicted
+++ resolved
@@ -57,14 +57,9 @@
         run: uv run coverage run --omit=test/* -m pytest
 
       - name: <Deploy> Submit coverage results to Coveralls
-<<<<<<< HEAD
-        if: matrix.os == 'ubuntu-22.04'
-        run: coveralls --service=github
-=======
         if: runner.os == 'Linux'
         # Coveralls へのアップロードが失敗しても CI は継続させる
         run: uv run coveralls --service=github || echo "::warning::Coveralls failed, but continuing"
->>>>>>> 6c1a5ae6
         env:
           GITHUB_TOKEN: ${{ secrets.GITHUB_TOKEN }}
 
@@ -72,13 +67,8 @@
         run: OUTPUT_LICENSE_JSON_PATH=/dev/null bash tools/create_venv_and_generate_licenses.bash
 
       - name: <Test> Test names by checking typo
-<<<<<<< HEAD
-        if: matrix.os == 'ubuntu-22.04'
-        uses: crate-ci/typos@v1.21.0
-=======
         if: runner.os == 'Linux'
         run: uv run typos
->>>>>>> 6c1a5ae6
 
   lint-builders:
     runs-on: ubuntu-22.04

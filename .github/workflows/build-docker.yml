name: build-docker
on:
  push:
    branches:
      - master
  release:
    types:
      - created
  workflow_dispatch:
    inputs:
      version:
        description: "バージョン情報（A.BB.C / A.BB.C-preview.D）"
        required: true

env:
  IMAGE_NAME: ${{ secrets.DOCKERHUB_USERNAME }}/voicevox_engine
  PYTHON_VERSION: "3.8.10"
  VOICEVOX_RESOURCE_VERSION: "0.13.3"
  VOICEVOX_CORE_VERSION: "0.13.3"
  VOICEVOX_ENGINE_VERSION:
    |- # releaseタグ名か、workflow_dispatchでのバージョン名か、latestが入る
    ${{ github.event.release.tag_name || github.event.inputs.version || 'latest' }}

jobs:
  build-docker:
    runs-on: ${{ matrix.os }}

    strategy:
      matrix:
        os: [ubuntu-latest]
        tag:
          - ""
          - cpu
          - cpu-ubuntu20.04
          - nvidia
          - nvidia-ubuntu20.04
          - cpu-ubuntu18.04
          - nvidia-ubuntu18.04
        include:
          # Ubuntu 20.04
          - tag: ""
            target: runtime-env
            base_image: ubuntu:20.04
            base_runtime_image: ubuntu:20.04
            voicevox_core_asset_prefix: voicevox_core-linux-x64-cpu
            onnxruntime_url: https://github.com/microsoft/onnxruntime/releases/download/v1.13.1/onnxruntime-linux-x64-1.13.1.tgz
          - tag: cpu
            target: runtime-env
            base_image: ubuntu:20.04
            base_runtime_image: ubuntu:20.04
            voicevox_core_asset_prefix: voicevox_core-linux-x64-cpu
            onnxruntime_url: https://github.com/microsoft/onnxruntime/releases/download/v1.13.1/onnxruntime-linux-x64-1.13.1.tgz
          - tag: cpu-ubuntu20.04
            target: runtime-env
            base_image: ubuntu:20.04
            base_runtime_image: ubuntu:20.04
            voicevox_core_asset_prefix: voicevox_core-linux-x64-cpu
            onnxruntime_url: https://github.com/microsoft/onnxruntime/releases/download/v1.13.1/onnxruntime-linux-x64-1.13.1.tgz
          - tag: nvidia
            target: runtime-nvidia-env
<<<<<<< HEAD
            base_image: ubuntu:focal
            base_runtime_image: nvidia/cuda:11.6.2-cudnn8-runtime-ubuntu20.04
=======
            base_image: ubuntu:20.04
            base_runtime_image: nvidia/cuda:11.4.2-cudnn8-runtime-ubuntu20.04
>>>>>>> f84c2d66
            voicevox_core_asset_prefix: voicevox_core-linux-x64-gpu
            onnxruntime_url: https://github.com/microsoft/onnxruntime/releases/download/v1.13.1/onnxruntime-linux-x64-gpu-1.13.1.tgz
          - tag: nvidia-ubuntu20.04
            target: runtime-nvidia-env
<<<<<<< HEAD
            base_image: ubuntu:focal
            base_runtime_image: nvidia/cuda:11.6.2-cudnn8-runtime-ubuntu20.04
=======
            base_image: ubuntu:20.04
            base_runtime_image: nvidia/cuda:11.4.2-cudnn8-runtime-ubuntu20.04
>>>>>>> f84c2d66
            voicevox_core_asset_prefix: voicevox_core-linux-x64-gpu
            onnxruntime_url: https://github.com/microsoft/onnxruntime/releases/download/v1.13.1/onnxruntime-linux-x64-gpu-1.13.1.tgz
          # Ubuntu 18.04
          - tag: cpu-ubuntu18.04
            target: runtime-env
            base_image: ubuntu:18.04
            base_runtime_image: ubuntu:18.04
            voicevox_core_asset_prefix: voicevox_core-linux-x64-cpu
            onnxruntime_url: https://github.com/microsoft/onnxruntime/releases/download/v1.13.1/onnxruntime-linux-x64-1.13.1.tgz
          - tag: nvidia-ubuntu18.04
            target: runtime-nvidia-env
<<<<<<< HEAD
            base_image: ubuntu:bionic
            base_runtime_image: nvidia/cuda:11.6.2-cudnn8-runtime-ubuntu18.04
=======
            base_image: ubuntu:18.04
            base_runtime_image: nvidia/cuda:11.4.2-cudnn8-runtime-ubuntu18.04
>>>>>>> f84c2d66
            voicevox_core_asset_prefix: voicevox_core-linux-x64-gpu
            onnxruntime_url: https://github.com/microsoft/onnxruntime/releases/download/v1.13.1/onnxruntime-linux-x64-gpu-1.13.1.tgz

    steps:
      - uses: actions/checkout@v3

      - name: Setup Docker Buildx
        id: buildx
        uses: docker/setup-buildx-action@v2

      - name: Login to DockerHub
        uses: docker/login-action@v2
        with:
          username: ${{ secrets.DOCKERHUB_USERNAME }}
          password: ${{ secrets.DOCKERHUB_TOKEN }}

      # Download VOICEVOX RESOURCE
      - name: Prepare VOICEVOX RESOURCE cache
        uses: actions/cache@v3
        id: voicevox-resource-cache
        with:
          key: voicevox-resource-${{ env.VOICEVOX_RESOURCE_VERSION }}
          path: download/resource

      - name: Checkout VOICEVOX RESOURCE
        if: steps.voicevox-resource-cache.outputs.cache-hit != 'true'
        uses: actions/checkout@v3
        with:
          repository: VOICEVOX/voicevox_resource
          ref: ${{ env.VOICEVOX_RESOURCE_VERSION }}
          path: download/resource

      # Merge VOICEVOX RESOURCE
      - name: Merge VOICEVOX RESOURCE
        shell: bash
        env:
          DOWNLOAD_RESOURCE_PATH: download/resource
        run: bash build_util/process_voicevox_resource.bash

      - name: Build and Deploy Docker image
        uses: docker/build-push-action@v3
        env:
          IMAGE_TAG:
            |- # If it's a release, add the version, otherwise add the `latest`
            ${{ (
              matrix.tag != '' && (
                format('{0}:{1}-{2}', env.IMAGE_NAME, matrix.tag, env.VOICEVOX_ENGINE_VERSION)
              ) || format('{0}:{1}', env.IMAGE_NAME, env.VOICEVOX_ENGINE_VERSION)
            ) }}
          VOICEVOX_CORE_ASSET_NAME: ${{ matrix.voicevox_core_asset_prefix }}-${{ env.VOICEVOX_CORE_VERSION }}
        with:
          context: .
          builder: ${{ steps.buildx.outputs.name }}
          file: ./Dockerfile
          build-args: |
            BASE_IMAGE=${{ matrix.base_image }}
            BASE_RUNTIME_IMAGE=${{ matrix.base_runtime_image }}
            PYTHON_VERSION=${{ env.PYTHON_VERSION }}
            VOICEVOX_ENGINE_VERSION=${{ env.VOICEVOX_ENGINE_VERSION }}
            VOICEVOX_CORE_ASSET_NAME=${{ env.VOICEVOX_CORE_ASSET_NAME }}
            VOICEVOX_CORE_VERSION=${{ env.VOICEVOX_CORE_VERSION }}
            VOICEVOX_RESOURCE_VERSION=${{ env.VOICEVOX_RESOURCE_VERSION }}
            ONNXRUNTIME_URL=${{ matrix.onnxruntime_url }}
          target: ${{ matrix.target }}
          push: true
          tags: ${{ env.IMAGE_TAG }}
          cache-from: type=registry,ref=${{ env.IMAGE_TAG }}-buildcache
          cache-to: type=registry,ref=${{ env.IMAGE_TAG }}-buildcache,mode=max<|MERGE_RESOLUTION|>--- conflicted
+++ resolved
@@ -58,24 +58,14 @@
             onnxruntime_url: https://github.com/microsoft/onnxruntime/releases/download/v1.13.1/onnxruntime-linux-x64-1.13.1.tgz
           - tag: nvidia
             target: runtime-nvidia-env
-<<<<<<< HEAD
-            base_image: ubuntu:focal
+            base_image: ubuntu:20.04
             base_runtime_image: nvidia/cuda:11.6.2-cudnn8-runtime-ubuntu20.04
-=======
-            base_image: ubuntu:20.04
-            base_runtime_image: nvidia/cuda:11.4.2-cudnn8-runtime-ubuntu20.04
->>>>>>> f84c2d66
             voicevox_core_asset_prefix: voicevox_core-linux-x64-gpu
             onnxruntime_url: https://github.com/microsoft/onnxruntime/releases/download/v1.13.1/onnxruntime-linux-x64-gpu-1.13.1.tgz
           - tag: nvidia-ubuntu20.04
             target: runtime-nvidia-env
-<<<<<<< HEAD
-            base_image: ubuntu:focal
+            base_image: ubuntu:20.04
             base_runtime_image: nvidia/cuda:11.6.2-cudnn8-runtime-ubuntu20.04
-=======
-            base_image: ubuntu:20.04
-            base_runtime_image: nvidia/cuda:11.4.2-cudnn8-runtime-ubuntu20.04
->>>>>>> f84c2d66
             voicevox_core_asset_prefix: voicevox_core-linux-x64-gpu
             onnxruntime_url: https://github.com/microsoft/onnxruntime/releases/download/v1.13.1/onnxruntime-linux-x64-gpu-1.13.1.tgz
           # Ubuntu 18.04
@@ -87,13 +77,8 @@
             onnxruntime_url: https://github.com/microsoft/onnxruntime/releases/download/v1.13.1/onnxruntime-linux-x64-1.13.1.tgz
           - tag: nvidia-ubuntu18.04
             target: runtime-nvidia-env
-<<<<<<< HEAD
-            base_image: ubuntu:bionic
+            base_image: ubuntu:18.04
             base_runtime_image: nvidia/cuda:11.6.2-cudnn8-runtime-ubuntu18.04
-=======
-            base_image: ubuntu:18.04
-            base_runtime_image: nvidia/cuda:11.4.2-cudnn8-runtime-ubuntu18.04
->>>>>>> f84c2d66
             voicevox_core_asset_prefix: voicevox_core-linux-x64-gpu
             onnxruntime_url: https://github.com/microsoft/onnxruntime/releases/download/v1.13.1/onnxruntime-linux-x64-gpu-1.13.1.tgz
 
